#ifndef _PERF
#define _PERF

#include <string.h>
#include <stdio.h>
#include <stdint.h>
#include <math.h>

<<<<<<< HEAD
#include <fpvm/fpvm.h>
#include <fpvm/arch.h>
=======
#include <fpvm/fpvm_common.h>
#include <fpvm/pulse.h>
>>>>>>> 53f816e1

typedef struct perf_stat {
  char *name;
  uint64_t start;  // last starting cyclecount
  uint64_t n;
  uint64_t sum;
  uint64_t sum2;
  uint64_t min_val;
  uint64_t max_val;

  #ifdef CONFIG_ENABLE_PULSE_PROFILING
  pulse_event_t pulse_event; // for pulse profiling
  #endif

} perf_stat_t;

static inline void perf_stat_init(perf_stat_t *p, char *name) {
  memset(p, 0, sizeof(*p));
  p->min_val = -1;
  p->name = name;
}

// The start and end routines are "NO_TOUCH_FLOAT" so they can be used
// to measure anywhere

static inline void NO_TOUCH_FLOAT perf_stat_start(perf_stat_t *p) {
<<<<<<< HEAD
  p->start = arch_cycle_count();
=======
  p->start = rdtsc();
  #ifdef CONFIG_ENABLE_PULSE_PROFILING
  p->pulse_event.start = pulse_timestamp();
  #endif
>>>>>>> 53f816e1
}

static inline void NO_TOUCH_FLOAT perf_stat_end(perf_stat_t *p) {
  uint64_t end = arch_cycle_count();
  uint64_t dur = end - p->start;

  p->n++;
  p->sum += dur;
  p->sum2 += dur * dur;
  if (dur < p->min_val) {
    p->min_val = dur;
  }
  if (dur > p->max_val) {
    p->max_val = dur;
  }


#ifdef CONFIG_ENABLE_PULSE_PROFILING
  p->pulse_event.name = p->name;
  p->pulse_event.duration = pulse_timestamp() - p->pulse_event.start;
  p->pulse_event.thread_id = 0;
  pulse_track(&p->pulse_event);
#endif
}

static inline void perf_stat_print(perf_stat_t *p, FILE *f, char *prefix) {
  double mean = DIVF((double)p->sum,(double)p->n);
  double std = sqrt(DIVF((double)p->sum2,(double)p->n) - mean * mean);
  fprintf(f, "%s%s : count=%lu sum=%lu sum2=%lu avg=%lf std=%lf min=%lu max=%lu\n", prefix, p->name, p->n,
	  p->sum, p->sum2, mean, std, p->min_val, p->max_val);
}


#endif<|MERGE_RESOLUTION|>--- conflicted
+++ resolved
@@ -6,13 +6,9 @@
 #include <stdint.h>
 #include <math.h>
 
-<<<<<<< HEAD
 #include <fpvm/fpvm.h>
 #include <fpvm/arch.h>
-=======
-#include <fpvm/fpvm_common.h>
 #include <fpvm/pulse.h>
->>>>>>> 53f816e1
 
 typedef struct perf_stat {
   char *name;
@@ -39,14 +35,10 @@
 // to measure anywhere
 
 static inline void NO_TOUCH_FLOAT perf_stat_start(perf_stat_t *p) {
-<<<<<<< HEAD
   p->start = arch_cycle_count();
-=======
-  p->start = rdtsc();
   #ifdef CONFIG_ENABLE_PULSE_PROFILING
   p->pulse_event.start = pulse_timestamp();
   #endif
->>>>>>> 53f816e1
 }
 
 static inline void NO_TOUCH_FLOAT perf_stat_end(perf_stat_t *p) {
